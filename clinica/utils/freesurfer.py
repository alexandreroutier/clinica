# coding: utf8


"""This module contains FreeSurfer utilities."""


def freesurfer_volume_to_native_volume(
        freesurfer_volume,
        native_volume,
        name_output_volume=None):
    """
    Convert FreeSurfer volume in native space.

    This function converts any volume in FreeSurfer's conformed space
    (1x1x1mm voxel size, 256x256x256 dimension) into a volume in native space.

    For further details:
    https://surfer.nmr.mgh.harvard.edu/fswiki/FsAnat-to-NativeAnat

    Args:
        freesurfer_volume (str): Volume in FreeSurfer's conformed space
            (e.g. aparc+aseg.mgz containing the Desikan parcellation)
        native_volume (str): Volume in native space (You should choose
            ${SUBJECTS_DIR}/subject_id/mri/rawavg.mgz).
        name_output_volume (Optional[str]): Name of the output matrix
            (default=volume_in_native_space.nii.gz).

    Returns:
        out_volume (str): volume in native space (the file is saved here:
            ${SUBJECTS_DIR}/subject_id/native_space/label.nii)

    Example:
        >>> from clinica.utils.freesurfer import freesurfer_volume_to_native_volume
        >>> freesurfer_volume_to_native_volume(bert/mri/rawavg.mgz, bert/mri/aparc+aseg.mgz, 'aparc-in-native-space.nii')
    """
    import os
    import os.path as op

    assert(op.isfile(freesurfer_volume))
    assert(op.isfile(native_volume))

    if name_output_volume is None:
        out_volume = op.abspath('volume_in_native_space.nii.gz')
    else:
        out_volume = op.abspath(name_output_volume)

    cmd = 'mri_vol2vol --regheader --no-save-reg --mov %s --targ %s --o %s' \
          % (freesurfer_volume, native_volume, out_volume)
    os.system(cmd)

    return out_volume


def fs_caps2reconall(caps_dir, dest_dir, subjects_visits_tsv):
    """
    This function transfers CAPS recon-all output structure to
    standard FreeSurfer recon-all output structure.

    Args:
        caps_dir: CAPS directory containing the outputs in CAPS hierarchy
        dest_dir: the destination folder containing the FreeSurfer output structure
        subjects_visits_tsv: tsv files containing the subjects that you want
            to convert
    """
    import os
    import csv
    from shutil import copytree
    from clinica.utils.stream import cprint

    subject_list = []
    session_list = []
    with open(subjects_visits_tsv, 'rb') as tsvin:
        tsv_reader = csv.reader(tsvin, delimiter='\t')

        for row in tsv_reader:
            if row[0] == 'participant_id':
                continue
            else:
                subject_list.append(row[0])
                session_list.append(row[1])

    output_path = os.path.expanduser(caps_dir)  # change the relative path to be absolute path
    caps_dir = os.path.join(output_path, 'subjects')

    for i in range(len(subject_list)):
        if os.path.isdir(os.path.join(dest_dir, subject_list[i] + '_' + session_list[i])):
            cprint("This subject: %s for FreeSurfer exits already!" % subject_list[i])
        else:
            cprint("Convert subject: %s from CAPS to FreeSurfer output structure" % subject_list[i])
            copytree(os.path.join(caps_dir, subject_list[i], session_list[i], 't1/freesurfer_cross_sectional', subject_list[i] + '_' + session_list[i]), os.path.join(dest_dir, subject_list[i] + '_' + session_list[i]))
            cprint("--------------Finish this subject!-----------------------")


def write_volumetric_per_subject(caps_dir, subjects_visits_tsv):
    """
        This func is to write the volumetric measurement after recon-all
        pipelines for each subjects in the subjects_visits_tsv

    Args: caps_dir: CAPS directory subjects_visits_tsv: tsv contains all the
    particiapnt_id and session_id

    Returns:

    """
    import nipype.pipeline.engine as pe
    from nipype.interfaces.utility import Function
    import pandas as pd
    from clinica.pipelines.t1_freesurfer_cross_sectional.t1_freesurfer_cross_sectional_utils import write_statistics_per_subject

    # get the list for subject_ids
    subjects_visits = pd.io.parsers.read_csv(subjects_visits_tsv, sep='\t')
    if (list(subjects_visits.columns.values)[0] != 'participant_id') and (list(subjects_visits.columns.values)[1] != 'session_id'):
        raise Exception('Subjects and visits file is not in the correct format.')
    subject_list = list(subjects_visits.participant_id)
    session_list = list(subjects_visits.session_id)
    subject_id = list(subject_list[i] + '_' + session_list[i] for i in range(len(subject_list)))

    fs_tsv_subject = pe.MapNode(name='volumetric_summary_node',
                                iterfield=['subject_id'],
                                interface=Function(
                                    input_names=['subject_id', 'output_dir'],
                                    output_names=[],
                                    function=write_statistics_per_subject,
                                    imports=['import os', 'import errno']))
    fs_tsv_subject.inputs.subject_id = subject_id
    fs_tsv_subject.inputs.output_dir = caps_dir

    return fs_tsv_subject


def write_reconall_log_summary(caps_dir, subjects_visits_tsv):
    """
        This func is to write the recon_all.log summary for all the subjects,
        the first step quality check

    Args: caps_dir: CAPS directory subjects_visits_tsv: tsv contains all the
    particiapnt_id and session_id

    Returns:

    """
    import nipype.pipeline.engine as pe
    from nipype.interfaces.utility import Function
    import pandas as pd
    from clinica.pipelines.t1_freesurfer_cross_sectional.t1_freesurfer_cross_sectional_utils import log_summary

    # get the list for subject_ids
    subjects_visits = pd.io.parsers.read_csv(subjects_visits_tsv, sep='\t')
    if ((list(subjects_visits.columns.values)[0] != 'participant_id')
            and (list(subjects_visits.columns.values)[1] != 'session_id')):
        raise Exception('Subjects and visits file is not in the correct format.')
    subject_list = list(subjects_visits.participant_id)
    session_list = list(subjects_visits.session_id)
    subject_id = list(subject_list[i] + '_' + session_list[i] for i in range(len(subject_list)))

    lognode = pe.Node(name='lognode',
                      interface=Function(
                          input_names=['subject_list', 'session_list', 'subject_id', 'output_dir'],
                          output_names=[],
                          function=log_summary))
    lognode.inputs.subject_list = subject_list
    lognode.inputs.session_list = session_list
    lognode.inputs.subject_id = subject_id
    lognode.inputs.output_dir = caps_dir

    return lognode


def generate_regional_measures(path_segmentation, subject_id, output_dir=None):
    """
    Read stats files located in <path_segmentation>/<subject_id>/stats/*.stats
    and generate TSV files in <path_segmentation>/regional_measures folder.

    Args:
        path_segmentation: Path to the FreeSurfer segmentation.
        subject_id: Subject ID in the form sub-CLNC01_ses-M00
        output_dir: CAPS directory
    """
    import os
    import errno
    import pandas
    from clinica.utils.stream import cprint
    from clinica.utils.freesurfer import write_tsv_file

    participant_id = subject_id.split('_')[0]
    session_id = subject_id.split('_')[1]

    stats_folder = os.path.join(path_segmentation, subject_id, 'stats')
    if not os.path.isdir(stats_folder):
        raise IOError("Folder %s/%s does not contain FreeSurfer segmentation" % (path_segmentation, subject_id))

    if output_dir is None:
        output_dir = os.path.join(path_segmentation, 'regional_measures')

    try:
        os.makedirs(output_dir)
    except OSError as exception:
        if exception.errno != errno.EEXIST:  # if dest_dir exists, go on, if its other error, raise
            raise

    #
    # Generate TSV files for parcellation files
    #
    # Columns in ?h.BA.stats, ?h.aparc.stats or ?h.aparc.a2009s.stats file
    columns_parcellation = [
        'StructName', 'NumVert', 'SurfArea', 'GrayVol', 'ThickAvg', 'ThickStd',
        'MeanCurv', 'GausCurv', 'FoldInd', 'CurvInd'
    ]
    dict_hemi = {
        "left": "lh",
<<<<<<< HEAD
        "right" : "rh"
    }
    dict_atlas = {
        "desikan": "aparc",
        "destrieux" : "aparc.a2009s",
        "ba" : "BA"
=======
        "right": "rh"
    }
    dict_atlas = {
        "desikan": "aparc",
        "destrieux": "aparc.a2009s",
        "ba": "BA_exvivo"
>>>>>>> 12aeae80
    }
    for atlas in ('desikan', 'destrieux', 'ba'):
        for hemi in ('left', 'right'):
            df = pandas.read_csv(
                os.path.join(stats_folder, dict_hemi[hemi]+'.' + dict_atlas[atlas]+'.stats'),
                names=columns_parcellation,
                comment='#', header=None, delimiter='\s+', dtype=str)
            write_tsv_file(os.path.join(output_dir, subject_id+'_hemi-'+hemi+'_parcellation-'+atlas+'_volume.tsv'),
                           df['StructName'], 'volume', df['GrayVol'])
            write_tsv_file(os.path.join(output_dir, subject_id+'_hemi-'+hemi+'_parcellation-'+atlas+'_thickness.tsv'),
                           df['StructName'], 'thickness', df['ThickAvg'])
            write_tsv_file(os.path.join(output_dir, subject_id+'_hemi-'+hemi+'_parcellation-'+atlas+'_area.tsv'),
                           df['StructName'], 'area', df['SurfArea'])
            write_tsv_file(os.path.join(output_dir, subject_id+'_hemi-'+hemi+'_parcellation-'+atlas+'_meancurv.tsv'),
                           df['StructName'], 'meancurv', df['MeanCurv'])

    #
    # Generate TSV files for segmentation files
    #
    # Columns in aseg.stats or wmparc.stats file
    columns_segmentation = [
        'Index', 'SegId', 'NVoxels', 'Volume_mm3', 'StructName', 'normMean',
        'normStdDev', 'normMin', 'normMax', 'normRange']

    # Parsing aseg.stats
    df = pandas.read_csv(os.path.join(stats_folder, 'aseg.stats'),
                         comment='#', header=None, delimiter='\s+', dtype=str,
                         names=columns_segmentation)
    write_tsv_file(os.path.join(output_dir, subject_id + '_segmentationVolumes.tsv'),
                   df['StructName'], 'volume', df['Volume_mm3'])

    #  Parsing  wmparc.stats
    df = pandas.read_csv(os.path.join(stats_folder, 'wmparc.stats'),
                         comment='#', header=None, delimiter='\s+', dtype=str,
                         names=columns_segmentation)
    write_tsv_file(os.path.join(output_dir, subject_id + '_parcellation-wm_volume.tsv'),
                   df['StructName'], 'volume', df['Volume_mm3'])


def write_tsv_file(out_file, list_names, name_scalar, list_scalars):
    # import pandas
    import csv
    from clinica.utils.stream import cprint

    try:
        with open(out_file, 'w', encoding='utf8', newline='') as tsv_file:
            tsv_writer = csv.writer(tsv_file, delimiter='\t',
                                    lineterminator='\n')
            tsv_writer.writerow(list_names)
            tsv_writer.writerow(list_scalars)
        # TODO: Save data in lines instead of columns for Clinica 0.3
        # data = pandas.DataFrame({
        #     'label_name': list_names,
        #     name_scalar: list_scalars
        # })
        # data.to_csv(out_file, sep='\t', index=True, encoding='utf-8')
    except Exception as e:
        cprint("Impossible to save %s file" % out_file)
        raise e

    return out_file<|MERGE_RESOLUTION|>--- conflicted
+++ resolved
@@ -208,21 +208,12 @@
     ]
     dict_hemi = {
         "left": "lh",
-<<<<<<< HEAD
-        "right" : "rh"
-    }
-    dict_atlas = {
-        "desikan": "aparc",
-        "destrieux" : "aparc.a2009s",
-        "ba" : "BA"
-=======
         "right": "rh"
     }
     dict_atlas = {
         "desikan": "aparc",
         "destrieux": "aparc.a2009s",
         "ba": "BA_exvivo"
->>>>>>> 12aeae80
     }
     for atlas in ('desikan', 'destrieux', 'ba'):
         for hemi in ('left', 'right'):
