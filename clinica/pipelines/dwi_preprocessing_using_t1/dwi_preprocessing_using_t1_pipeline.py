# coding: utf8

import clinica.pipelines.engine as cpe

__author__ = ["Alexandre Routier", "Junhao Wen", "Thomas Jacquemont"]
__copyright__ = "Copyright 2016-2018 The Aramis Lab Team"
__credits__ = ["Nipype"]
__license__ = "See LICENSE.txt file"
__version__ = "0.1.0"
__status__ = "Development"


class DWIPreprocessingUsingT1(cpe.Pipeline):
    """DWI Preprocessing using T1 image for susceptibility distortion step.

    Warnings:
        - Do not use this pipelines if you have fieldmap data in your dataset.

    Args:
        input_dir(str): Input directory in a BIDS hierarchy.
        output_dir(str): Output directory in a CAPS hierarchy.
        subjects_sessions_list(str): The Subjects-Sessions list file (in .tsv
            format).

    Returns:
        A clinica pipelines object containing the DWI Preprocessing using T1
        pipelines.

    Raises:


    Example:
        >>> pipeline = DWIPreprocessingUsingT1('~/MYDATASET_BIDS',
        >>>                                    '~/MYDATASET_CAPS')
        >>> pipeline.parameters = {
        >>>     'low_bval': 10
        >>> }
        >>> pipeline.base_dir = '/tmp/'
        >>> pipeline.run()
    """
    def __init__(self, bids_directory=None, caps_directory=None, tsv_file=None,
                 name=None, low_bval=5):
        """

        Args:
            bids_directory(str): Input directory in a BIDS hierarchy.
            caps_directory(str): Output directory in a CAPS hierarchy.
            tsv_file(str): TSV file containing the list of participants
                (participant_id) with their sessions (session_id).
            name(optional[str]): Name of the pipeline
            low_bval (int): Define the b0 volumes as all volume
                bval <= lowbval. (Default = 5)
        """
        import warnings

        super(DWIPreprocessingUsingT1, self).__init__(
            bids_directory=bids_directory,
            caps_directory=caps_directory,
            tsv_file=tsv_file,
            name=name)

        self._low_bval = low_bval

        if self._low_bval < 0:
            raise ValueError('The low_bval is equals to '
                             + str(self._low_bval)
                             + ': it should be zero or close to zero.')

        if self._low_bval > 100:
            warnings.warn('Warning: The low_bval parameter is é ('
                          + str(self._low_bval)
                          + '), it should be close to zero', UserWarning)

    def check_custom_dependencies(self):
        """Check dependencies that can not be listed in the `info.json` file.
        """
        pass

    def get_input_fields(self):
        """Specify the list of possible inputs of this pipelines.

        Returns:
            A list of (string) input fields name.
        """
        input_list = ['T1w', 'dwi', 'bvec', 'bval', 'epi_param']
        return input_list

    def get_output_fields(self):
        """Specify the list of possible outputs of this pipelines.

        Returns:
            A list of (string) output fields name.
        """
        output_list = ['preproc_dwi', 'preproc_bvec', 'preproc_bval',
                       'b0_mask']

        return output_list

    def build_input_node(self):
        """Build and connect an input node to the pipelines.
        """
        import nipype.interfaces.utility as nutil
        import nipype.pipeline.engine as npe
        import nipype.interfaces.io as nio

        from clinica.utils.stream import cprint
        from clinica.utils.dwi import check_dwi_volume

        cprint('Found %s image(s) in BIDS dataset' % len(self.subjects))
        for i in range(len(self.subjects)):
            # cprint('------- SUBJECT %s SESSION %s -------'
            #        % (self.subjects[i], self.sessions[i]))

            # Check b-val file and compute the nb of b0 from file:
            bval_file = self.bids_layout.get(
                return_type='file',
                type='dwi',
                extensions=['bval'],
                session=self.sessions[i].replace('ses-', ''),
                subject=self.subjects[i].replace('sub-', '')
            )
            if len(bval_file) != 1:
                raise IOError('Expected to find 1 bval file for subject '
                              + self.subjects[i]
                              + ' and session '
                              + self.sessions[i]
                              + ' but found '
                              + str(len(bval_file))
                              + ' bval instead.')

            # Check b-vec file:
            bvec_file = self.bids_layout.get(
                return_type='file',
                type='dwi',
                extensions=['bvec'],
                session=self.sessions[i].replace('ses-', ''),
                subject=self.subjects[i].replace('sub-', '')
            )
            if len(bvec_file) != 1:
                raise IOError('Expected to find 1 bvec file for subject '
                              + self.subjects[i]
                              + ' and session '
                              + self.sessions[i]
                              + ' but found '
                              + str(len(bvec_file))
                              + ' bvec instead.')

            # Check DWI file:
            dwi_file = self.bids_layout.get(
                return_type='file',
                type='dwi',
                extensions=['.nii|.nii.gz'],
                session=self.sessions[i].replace('ses-', ''),
                subject=self.subjects[i].replace('sub-', '')
            )
            if len(dwi_file) != 1:
                raise IOError('Expected to find 1 dwi file for subject '
                              + self.subjects[i]
                              + ' and session '
                              + self.sessions[i]
                              + ' but found '
                              + str(len(dwi_file))
                              + ' dwi instead.')

            # Check that the number of DWI, b-vecs & b-val are the same:
            check_dwi_volume(
                in_dwi=dwi_file[0], in_bvec=bvec_file[0], in_bval=bval_file[0])

            # Check T1w file:
            t1_file = self.bids_layout.get(
                return_type='file',
                type='T1w',
                extensions=['.nii|.nii.gz'],
                session=self.sessions[i].replace('ses-', ''),
                subject=self.subjects[i].replace('sub-', '')
            )
            if len(t1_file) != 1:
                raise IOError('Expected to find 1 T1w file for subject '
                              + self.subjects[i]
                              + ' and session '
                              + self.sessions[i]
                              + ' but found '
                              + str(len(t1_file))
                              + ' T1w instead.')

        # Iterables:
        iterables_node = npe.Node(name="LoadingCLIArguments",
                                  interface=nutil.IdentityInterface(
                                      fields=['subject_id', 'session_id'],
                                      mandatory_inputs=True)
                                  )
        iterables_node.iterables = [('subject_id', self.subjects),
                                    ('session_id', self.sessions)]
        iterables_node.synchronize = True

        # T1 DataGrabber
        t1_bids_reader = npe.Node(
            nio.DataGrabber(infields=['subject_id', 'session',
                                      'subject_repeat', 'session_repeat'],
                            outfields=['out_files']), name='t1_bids_reader')
        t1_bids_reader.inputs.base_directory = self.bids_directory
        t1_bids_reader.inputs.template = '%s/%s/anat/%s_%s_*T1w.nii*'
        t1_bids_reader.inputs.sort_filelist = False

        # DWI DataGrabber
        dwi_bids_reader = npe.Node(
            nio.DataGrabber(infields=['subject_id', 'session',
                                      'subject_repeat', 'session_repeat'],
                            outfields=['out_files']), name='dwi_bids_reader')
        dwi_bids_reader.inputs.base_directory = self.bids_directory
        dwi_bids_reader.inputs.template = '%s/%s/dwi/%s_%s_*dwi.nii*'
        dwi_bids_reader.inputs.sort_filelist = False

        # Bval DataGrabber
        bval_bids_reader = npe.Node(
            nio.DataGrabber(infields=['subject_id', 'session',
                                      'subject_repeat', 'session_repeat'],
                            outfields=['out_files']), name='bval_bids_reader')
        bval_bids_reader.inputs.base_directory = self.bids_directory
        bval_bids_reader.inputs.template = '%s/%s/dwi/%s_%s_*dwi.bval'
        bval_bids_reader.inputs.sort_filelist = False

        # Bvec dataGrabber
        bvec_bids_reader = npe.Node(
            nio.DataGrabber(infields=['subject_id', 'session',
                                      'subject_repeat', 'session_repeat'],
                            outfields=['out_files']), name='bvec_bids_reader')
        bvec_bids_reader.inputs.base_directory = self.bids_directory
        bvec_bids_reader.inputs.template = '%s/%s/dwi/%s_%s_*dwi.bvec'
        bvec_bids_reader.inputs.sort_filelist = False

        self.connect([
            # Iterables:
            (iterables_node,      t1_bids_reader,  [('subject_id',       'subject_id'),  # noqa
                                                    ('session_id',          'session'),  # noqa
                                                    ('subject_id',   'subject_repeat'),  # noqa
                                                    ('session_id', 'session_repeat')]),  # noqa
            (iterables_node,     dwi_bids_reader,  [('subject_id',       'subject_id'),  # noqa
                                                    ('session_id',          'session'),  # noqa
                                                    ('subject_id',   'subject_repeat'),  # noqa
                                                    ('session_id', 'session_repeat')]),  # noqa
            (iterables_node,     bval_bids_reader, [('subject_id',       'subject_id'),  # noqa
                                                    ('session_id',          'session'),  # noqa
                                                    ('subject_id',   'subject_repeat'),  # noqa
                                                    ('session_id', 'session_repeat')]),  # noqa
            (iterables_node,     bvec_bids_reader, [('subject_id',       'subject_id'),  # noqa
                                                    ('session_id',          'session'),  # noqa
                                                    ('subject_id',   'subject_repeat'),  # noqa
                                                    ('session_id', 'session_repeat')]),  # noqa
            # Inputnode:
            (t1_bids_reader,     self.input_node,  [('out_files',             'T1w')]),  # noqa
            (dwi_bids_reader,    self.input_node,  [('out_files',             'dwi')]),  # noqa
            (bval_bids_reader,   self.input_node,  [('out_files',            'bval')]),  # noqa
            (bvec_bids_reader,   self.input_node,  [('out_files',            'bvec')])   # noqa
        ])

    def build_output_node(self):
        """Build and connect an output node to the pipelines.
        """
        import nipype.interfaces.utility as nutil
        import nipype.pipeline.engine as npe
        import nipype.interfaces.io as nio
        from clinica.utils.io import fix_join
        import clinica.pipelines.dwi_preprocessing_using_t1.dwi_preprocessing_using_t1_utils as utils

        # Find container path from DWI filename
        # =====================================
        container_path = npe.Node(nutil.Function(
            input_names=['bids_dwi_filename'],
            output_names=['container'],
            function=utils.dwi_container_from_filename),
            name='container_path')

        rename_into_caps = npe.Node(nutil.Function(
            input_names=['in_bids_dwi', 'fname_dwi', 'fname_bval',
                         'fname_bvec', 'fname_brainmask'],
            output_names=['out_caps_dwi', 'out_caps_bval', 'out_caps_bvec',
                          'out_caps_brainmask'],
            function=utils.rename_into_caps),
            name='rename_into_caps')

        # Writing results into CAPS
        # =========================
        write_results = npe.Node(name='write_results',
                                 interface=nio.DataSink())
        write_results.inputs.base_directory = self.caps_directory
        write_results.inputs.parameterization = False

        self.connect([
            (self.input_node, container_path,    [('dwi',                    'bids_dwi_filename')]),  # noqa
            (self.input_node,  rename_into_caps, [('dwi',                          'in_bids_dwi')]),  # noqa
            (self.output_node, rename_into_caps, [('preproc_dwi',                      'fname_dwi'),  # noqa
                                                  ('preproc_bval',                    'fname_bval'),  # noqa
                                                  ('preproc_bvec',                    'fname_bvec'),  # noqa
                                                  ('b0_mask',                  'fname_brainmask')]),  # noqa
            (container_path, write_results,      [(('container', fix_join, 'dwi'),       'container')]),  # noqa
            (rename_into_caps, write_results,    [('out_caps_dwi',    'preprocessing.@preproc_dwi'),  # noqa
                                                  ('out_caps_bval',  'preprocessing.@preproc_bval'),  # noqa
                                                  ('out_caps_bvec',  'preprocessing.@preproc_bvec'),  # noqa
                                                  ('out_caps_brainmask', 'preprocessing.@b0_mask')])  # noqa
        ])

    def build_core_nodes(self):
        """Build and connect the core nodes of the pipelines.
        """
<<<<<<< HEAD
        import clinica.pipelines.dwi_preprocessing_using_t1.dwi_preprocessing_using_t1_workflows as workflows
=======
>>>>>>> 2208ec0f

        import nipype.interfaces.utility as nutil
        import nipype.pipeline.engine as npe
        import nipype.interfaces.fsl as fsl

        from clinica.utils.dwi import prepare_reference_b0
        from clinica.workflows.dwi_preprocessing import eddy_fsl_pipeline
        from clinica.workflows.dwi_preprocessing import epi_pipeline
        from clinica.workflows.dwi_preprocessing import remove_bias

        # Nodes creation
        # ==============

        # Prepare b0 image for further corrections
        prepare_b0 = npe.Node(name="PrepareB0", interface=nutil.Function(
            input_names=['in_dwi', 'in_bval', 'in_bvec', 'low_bval'],
            output_names=['out_reference_b0', 'out_b0_dwi_merge',
                          'out_updated_bval', 'out_updated_bvec'],
            function=prepare_reference_b0))
        prepare_b0.inputs.low_bval = self._low_bval
        # Mask b0 for computations purposes
        mask_b0_pre = npe.Node(fsl.BET(frac=0.3, mask=True, robust=True),
                               name='PreMaskB0')
        # Head-motion correction + Eddy-currents correction
        eddy_fsl = eddy_fsl_pipeline(self.parameters['epi_param'], name='HeadMtionandEddyCurrentCorrection')
        # Susceptibility distortion correction using T1w image
        sdc = epi_pipeline(name='SusceptibilityDistortionCorrection')
        # Remove bias correction
        bias = remove_bias(name='RemoveBias')

        # Connection
        # ==========

        self.connect([
            # Preliminary step (possible computation of a mean b0):
            (self.input_node, prepare_b0, [('dwi',  'in_dwi'),  # noqa
                                           ('bval', 'in_bval'),  # noqa
                                           ('bvec', 'in_bvec')]),  # noqa
            # Mask b0 before corrections
            (prepare_b0, mask_b0_pre, [('out_reference_b0', 'in_file')]),  # noqa
            # Head-motion correction + eddy current correction
            (prepare_b0, eddy_fsl, [('out_b0_dwi_merge', 'inputnode.in_file'),
                                    ('out_updated_bval', 'inputnode.in_bval'),
                                    ('out_updated_bvec', 'inputnode.in_bvec'),
                                    ('out_reference_b0', 'inputnode.ref_b0')]),
            (mask_b0_pre, eddy_fsl, [('mask_file', 'inputnode.in_mask')]),
            # Magnetic susceptibility correction
            (eddy_fsl, sdc, [('outputnode.out_corrected', 'inputnode.DWI')]),
            (self.input_node, sdc, [('T1w', 'inputnode.T1')]),
            (eddy_fsl, sdc, [('outputnode.out_rotated_bvecs', 'inputnode.bvec')]),

            # Bias correction
            (sdc, bias, [('outputnode.DWIs_epicorrected', 'inputnode.in_file')]),
            # Outputnode:
            (bias,       self.output_node, [('outputnode.out_file', 'preproc_dwi')]),  # noqa
            (sdc,        self.output_node, [('outputnode.out_bvec', 'preproc_bvec')]),  # noqa
            (prepare_b0, self.output_node, [('out_updated_bval',    'preproc_bval')]),  # noqa
            (bias,       self.output_node, [('outputnode.b0_mask',  'b0_mask')])   # noqa
        ])<|MERGE_RESOLUTION|>--- conflicted
+++ resolved
@@ -303,10 +303,6 @@
     def build_core_nodes(self):
         """Build and connect the core nodes of the pipelines.
         """
-<<<<<<< HEAD
-        import clinica.pipelines.dwi_preprocessing_using_t1.dwi_preprocessing_using_t1_workflows as workflows
-=======
->>>>>>> 2208ec0f
 
         import nipype.interfaces.utility as nutil
         import nipype.pipeline.engine as npe
