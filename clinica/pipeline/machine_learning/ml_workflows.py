
import os
from os import path
import numpy as np

from clinica.pipeline.machine_learning import base, input, algorithm, validation


class VB_KFold_DualSVM(base.MLWorkflow):

    def __init__(self, caps_directory, subjects_visits_tsv, diagnoses_tsv, group_id, image_type, output_dir, fwhm=0,
                 modulated="on", pvc=None, precomputed_kernel=None, mask_zeros=True, n_threads=15, n_folds=10,
                 grid_search_folds=10, balanced=True, c_range=np.logspace(-6, 2, 17)):
        self._output_dir = output_dir
        self._n_threads = n_threads
        self._n_folds = n_folds
        self._grid_search_folds = grid_search_folds
        self._balanced = balanced
        self._c_range = c_range

        self._input = input.CAPSVoxelBasedInput(caps_directory, subjects_visits_tsv, diagnoses_tsv, group_id,
                                                image_type, fwhm, modulated, pvc, mask_zeros, precomputed_kernel)
        self._validation = None
        self._algorithm = None

    def run(self):

        x = self._input.get_x()
        y = self._input.get_y()
        kernel = self._input.get_kernel()

        self._algorithm = algorithm.DualSVMAlgorithm(kernel,
                                                     y,
                                                     balanced=self._balanced,
                                                     grid_search_folds=self._grid_search_folds,
                                                     c_range=self._c_range,
                                                     n_threads=self._n_threads)

        self._validation = validation.KFoldCV(self._algorithm)

        classifier, best_params, results = self._validation.validate(y, n_folds=self._n_folds, n_threads=self._n_threads)

        classifier_dir = path.join(self._output_dir, 'classifier')
        if not path.exists(classifier_dir):
            os.makedirs(classifier_dir)

        self._algorithm.save_classifier(classifier, classifier_dir)
        self._algorithm.save_weights(classifier, x, classifier_dir)
        self._algorithm.save_parameters(best_params, classifier_dir)

        self._validation.save_results(self._output_dir)

        # self._input.save_weights_as_nifti(weights)


class VB_RepKFold_DualSVM(base.MLWorkflow):

<<<<<<< HEAD
    def __init__(self, caps_directory, subjects_visits_tsv, diagnoses_tsv, group_id, image_type, output_dir, fwhm=0,
                 modulated="on", precomputed_kernel=None, mask_zeros=True, n_threads=15, n_iterations=100, n_folds=10,
=======
    def __init__(self, caps_directory, subjects_visits_tsv, diagnoses_tsv, group_id, image_type, output_dir, fwhm=0, modulated="on",
                 precomputed_kernel=None, mask_zeros=True, n_threads=15, n_repetitions=100, n_folds=10,
>>>>>>> 108e032a
                 grid_search_folds=10, balanced=True, c_range=np.logspace(-6, 2, 17)):
        self._output_dir = output_dir
        self._n_threads = n_threads
        self._n_iterations = n_iterations
        self._n_folds = n_folds
        self._grid_search_folds = grid_search_folds
        self._balanced = balanced
        self._c_range = c_range

<<<<<<< HEAD
        self._input = input.CAPSVoxelBasedInput(caps_directory, subjects_visits_tsv, diagnoses_tsv, group_id,
                                                image_type, fwhm, modulated, mask_zeros, precomputed_kernel)
=======
        self._input = input.CAPSVoxelBasedInput(caps_directory, subjects_visits_tsv, diagnoses_tsv, group_id, image_type, fwhm, modulated, mask_zeros, precomputed_kernel)
>>>>>>> 108e032a
        self._validation = None
        self._algorithm = None

    def run(self):

        x = self._input.get_x()
        y = self._input.get_y()
        kernel = self._input.get_kernel()

        self._algorithm = algorithm.DualSVMAlgorithm(kernel,
                                                     y,
                                                     balanced=self._balanced,
                                                     grid_search_folds=self._grid_search_folds,
                                                     c_range=self._c_range,
                                                     n_threads=self._n_threads)

        self._validation = validation.RepeatedKFoldCV(self._algorithm)

        classifier, best_params, results = self._validation.validate(y, n_iterations=self._n_iterations,
                                                                     n_folds=self._n_folds, n_threads=self._n_threads)

        classifier_dir = path.join(self._output_dir, 'classifier')
        if not path.exists(classifier_dir):
            os.makedirs(classifier_dir)

        self._algorithm.save_classifier(classifier, classifier_dir)
        weights = self._algorithm.save_weights(classifier, x, classifier_dir)
        self._algorithm.save_parameters(best_params, classifier_dir)

        self._validation.save_results(self._output_dir)

        self._input.save_weights_as_nifti(weights, classifier_dir)


class VB_RepHoldOut_DualSVM(base.MLWorkflow):

<<<<<<< HEAD
    def __init__(self, caps_directory, subjects_visits_tsv, diagnoses_tsv, group_id, image_type, output_dir, fwhm=0,
                 modulated="on", precomputed_kernel=None, mask_zeros=True, n_threads=15, n_iterations=100, test_size=0.3,
=======
    def __init__(self, caps_directory, subjects_visits_tsv, diagnoses_tsv, group_id, image_type, output_dir, fwhm=0, modulated="on",
                 precomputed_kernel=None, mask_zeros=True, n_threads=15, n_splits=100, test_size=0.3,
>>>>>>> 108e032a
                 grid_search_folds=10, balanced=True, c_range=np.logspace(-6, 2, 17)):
        self._output_dir = output_dir
        self._n_threads = n_threads
        self._n_iterations = n_iterations
        self._test_size = test_size
        self._grid_search_folds = grid_search_folds
        self._balanced = balanced
        self._c_range = c_range

<<<<<<< HEAD
        self._input = input.CAPSVoxelBasedInput(caps_directory, subjects_visits_tsv, diagnoses_tsv, group_id,
                                                image_type, fwhm, modulated, mask_zeros, precomputed_kernel)
=======
        self._input = input.CAPSVoxelBasedInput(caps_directory, subjects_visits_tsv, diagnoses_tsv, group_id, image_type, fwhm, modulated, mask_zeros, precomputed_kernel)
>>>>>>> 108e032a
        self._validation = None
        self._algorithm = None

    def run(self):

        x = self._input.get_x()
        y = self._input.get_y()
        kernel = self._input.get_kernel()

        self._algorithm = algorithm.DualSVMAlgorithm(kernel,
                                                     y,
                                                     balanced=self._balanced,
                                                     grid_search_folds=self._grid_search_folds,
                                                     c_range=self._c_range,
                                                     n_threads=self._n_threads)
<<<<<<< HEAD

        self._validation = validation.RepeatedSplit(self._algorithm, n_iterations=self._n_iterations, test_size=self._test_size)

=======
            
        self._validation = validation.RepeatedSplit(self._algorithm, n_iterations=self._n_splits, test_size=self._test_size)
>>>>>>> 108e032a
        classifier, best_params, results = self._validation.validate(y, n_threads=self._n_threads)
        classifier_dir = path.join(self._output_dir, 'classifier')
        if not path.exists(classifier_dir):
            os.makedirs(classifier_dir)

        self._algorithm.save_classifier(classifier, classifier_dir)
        weights = self._algorithm.save_weights(classifier, x, classifier_dir)
        self._algorithm.save_parameters(best_params, classifier_dir)

        self._validation.save_results(self._output_dir)

        self._input.save_weights_as_nifti(weights, classifier_dir)


class VB_RepHoldOut_LogisticRegression(base.MLWorkflow):
    
    def __init__(self, caps_directory, subjects_visits_tsv, diagnoses_tsv, group_id, image_type,
                 output_dir, fwhm=0, modulated="on", mask_zeros=True, n_threads=15,
                 n_splits=100, test_size=0.3,
                 grid_search_folds=10, balanced=True, c_range=np.logspace(-6, 2, 17)):
        self._output_dir = output_dir
        self._n_threads = n_threads
        self._n_splits = n_splits
        self._test_size = test_size
        self._grid_search_folds = grid_search_folds
        self._balanced = balanced
        self._c_range = c_range
        
        self._input = input.CAPSVoxelBasedInput(caps_directory, subjects_visits_tsv, diagnoses_tsv, group_id, image_type, fwhm, modulated, mask_zeros, None, )
        self._validation = None
        self._algorithm = None
    
    def run(self):
        
        x = self._input.get_x()
        y = self._input.get_y()
        #x, kept_columns = remove_null_columns(x)
        
        self._algorithm = algorithm.LogisticReg(x, y, balanced=self._balanced,
                                                grid_search_folds=self._grid_search_folds,
                                                c_range=self._c_range,
                                                n_threads=self._n_threads)
            
<<<<<<< HEAD
        self._validation = validation.RepeatedSplit(self._algorithm)
        classifier, best_params, results = self._validation.validate(y, n_iterations=self._n_splits,
                                                                     test_size=self._test_size,
                                                                     n_threads=self._n_threads)
=======
        self._validation = validation.RepeatedSplit(self._algorithm, n_iterations=self._n_splits, test_size=self._test_size)
        classifier, best_params, results = self._validation.validate(y, n_threads=self._n_threads)
>>>>>>> 108e032a
                                                     
        classifier_dir = path.join(self._output_dir, 'classifier')
        if not path.exists(classifier):
            os.makedirs(classifier_dir)
                                                     
        self._algorithm.save_classifier(classifier, classifier_dir)
        self._algorithm.save_parameters(best_params, classifier_dir)
<<<<<<< HEAD
        self._validation.save_results(self._output_dir)
=======
        self._validation.save_results(self._output_dir)



def remove_null_columns(x):
    kept_columns = np.where(np.std(x, axis=0) != 0)[0]
    return x[:, kept_columns], kept_columns


>>>>>>> 108e032a
<|MERGE_RESOLUTION|>--- conflicted
+++ resolved
@@ -55,13 +55,8 @@
 
 class VB_RepKFold_DualSVM(base.MLWorkflow):
 
-<<<<<<< HEAD
     def __init__(self, caps_directory, subjects_visits_tsv, diagnoses_tsv, group_id, image_type, output_dir, fwhm=0,
                  modulated="on", precomputed_kernel=None, mask_zeros=True, n_threads=15, n_iterations=100, n_folds=10,
-=======
-    def __init__(self, caps_directory, subjects_visits_tsv, diagnoses_tsv, group_id, image_type, output_dir, fwhm=0, modulated="on",
-                 precomputed_kernel=None, mask_zeros=True, n_threads=15, n_repetitions=100, n_folds=10,
->>>>>>> 108e032a
                  grid_search_folds=10, balanced=True, c_range=np.logspace(-6, 2, 17)):
         self._output_dir = output_dir
         self._n_threads = n_threads
@@ -71,12 +66,8 @@
         self._balanced = balanced
         self._c_range = c_range
 
-<<<<<<< HEAD
         self._input = input.CAPSVoxelBasedInput(caps_directory, subjects_visits_tsv, diagnoses_tsv, group_id,
                                                 image_type, fwhm, modulated, mask_zeros, precomputed_kernel)
-=======
-        self._input = input.CAPSVoxelBasedInput(caps_directory, subjects_visits_tsv, diagnoses_tsv, group_id, image_type, fwhm, modulated, mask_zeros, precomputed_kernel)
->>>>>>> 108e032a
         self._validation = None
         self._algorithm = None
 
@@ -113,13 +104,8 @@
 
 class VB_RepHoldOut_DualSVM(base.MLWorkflow):
 
-<<<<<<< HEAD
     def __init__(self, caps_directory, subjects_visits_tsv, diagnoses_tsv, group_id, image_type, output_dir, fwhm=0,
                  modulated="on", precomputed_kernel=None, mask_zeros=True, n_threads=15, n_iterations=100, test_size=0.3,
-=======
-    def __init__(self, caps_directory, subjects_visits_tsv, diagnoses_tsv, group_id, image_type, output_dir, fwhm=0, modulated="on",
-                 precomputed_kernel=None, mask_zeros=True, n_threads=15, n_splits=100, test_size=0.3,
->>>>>>> 108e032a
                  grid_search_folds=10, balanced=True, c_range=np.logspace(-6, 2, 17)):
         self._output_dir = output_dir
         self._n_threads = n_threads
@@ -129,12 +115,8 @@
         self._balanced = balanced
         self._c_range = c_range
 
-<<<<<<< HEAD
         self._input = input.CAPSVoxelBasedInput(caps_directory, subjects_visits_tsv, diagnoses_tsv, group_id,
                                                 image_type, fwhm, modulated, mask_zeros, precomputed_kernel)
-=======
-        self._input = input.CAPSVoxelBasedInput(caps_directory, subjects_visits_tsv, diagnoses_tsv, group_id, image_type, fwhm, modulated, mask_zeros, precomputed_kernel)
->>>>>>> 108e032a
         self._validation = None
         self._algorithm = None
 
@@ -150,14 +132,9 @@
                                                      grid_search_folds=self._grid_search_folds,
                                                      c_range=self._c_range,
                                                      n_threads=self._n_threads)
-<<<<<<< HEAD
 
         self._validation = validation.RepeatedSplit(self._algorithm, n_iterations=self._n_iterations, test_size=self._test_size)
 
-=======
-            
-        self._validation = validation.RepeatedSplit(self._algorithm, n_iterations=self._n_splits, test_size=self._test_size)
->>>>>>> 108e032a
         classifier, best_params, results = self._validation.validate(y, n_threads=self._n_threads)
         classifier_dir = path.join(self._output_dir, 'classifier')
         if not path.exists(classifier_dir):
@@ -201,15 +178,8 @@
                                                 c_range=self._c_range,
                                                 n_threads=self._n_threads)
             
-<<<<<<< HEAD
-        self._validation = validation.RepeatedSplit(self._algorithm)
-        classifier, best_params, results = self._validation.validate(y, n_iterations=self._n_splits,
-                                                                     test_size=self._test_size,
-                                                                     n_threads=self._n_threads)
-=======
         self._validation = validation.RepeatedSplit(self._algorithm, n_iterations=self._n_splits, test_size=self._test_size)
         classifier, best_params, results = self._validation.validate(y, n_threads=self._n_threads)
->>>>>>> 108e032a
                                                      
         classifier_dir = path.join(self._output_dir, 'classifier')
         if not path.exists(classifier):
@@ -217,9 +187,6 @@
                                                      
         self._algorithm.save_classifier(classifier, classifier_dir)
         self._algorithm.save_parameters(best_params, classifier_dir)
-<<<<<<< HEAD
-        self._validation.save_results(self._output_dir)
-=======
         self._validation.save_results(self._output_dir)
 
 
@@ -229,4 +196,3 @@
     return x[:, kept_columns], kept_columns
 
 
->>>>>>> 108e032a
