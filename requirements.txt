--- conflicted
+++ resolved
@@ -14,10 +14,5 @@
 nilearn >= 0.6.0
 colorama >= 0.4.1
 xgboost == 0.80
-<<<<<<< HEAD
 xlrd >= 1.2.0
-matplotlib
-=======
-nipy == 0.4.2
-nilearn >= 0.6.0
->>>>>>> 0b43c2ba
+matplotlib